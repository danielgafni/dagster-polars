import json
from typing import Any, Optional, Union

import fsspec
import polars as pl
import pyarrow as pa
import pyarrow.dataset
import pyarrow.parquet
from dagster import InputContext, OutputContext
from packaging.version import Version
from pyarrow import Table
from upath import UPath

from dagster_polars.constants import DAGSTER_POLARS_STORAGE_METADATA_KEY
from dagster_polars.io_managers.base import BasePolarsUPathIOManager
from dagster_polars.types import LazyFrameWithMetadata, StorageMetadata


def get_pyarrow_dataset(path: UPath, context: InputContext) -> pyarrow.dataset.Dataset:
    assert context.metadata is not None

    fs: Union[fsspec.AbstractFileSystem, None] = None

    try:
        fs = path._accessor._fs
    except AttributeError:
        pass

    ds = pyarrow.dataset.dataset(
        str(path),
        filesystem=fs,
        format=context.metadata.get("format", "parquet"),
        partitioning=context.metadata.get("partitioning"),
        partition_base_dir=context.metadata.get("partition_base_dir"),
        exclude_invalid_files=context.metadata.get("exclude_invalid_files", True),
        ignore_prefixes=context.metadata.get("ignore_prefixes", [".", "_"]),
    )

    return ds


def scan_parquet_legacy(path: UPath, context: InputContext) -> pl.LazyFrame:
    """
    Scan a parquet file and return a lazy frame. Uses pyarrow.
    :param path:
    :param context:
    :return:
    """
    assert context.metadata is not None

    ldf = pl.scan_pyarrow_dataset(
        get_pyarrow_dataset(path, context),
        allow_pyarrow_filter=context.metadata.get("allow_pyarrow_filter", True),
    )

    return ldf


def scan_parquet(path: UPath, context: InputContext) -> pl.LazyFrame:
    """
    Scan a parquet file and return a lazy frame. Uses polars native reader.
    :param path:
    :param context:
    :return:
    """
    assert context.metadata is not None

    storage_options: Optional[dict[str, Any]] = None

    try:
        storage_options = path.storage_options
    except AttributeError:
        # TODO: explore removing this as universal-pathlib should always provide storage_options in newer versions
        pass

    kwargs = dict(
        n_rows=context.metadata.get("n_rows", None),
        cache=context.metadata.get("cache", True),
        parallel=context.metadata.get("parallel", "auto"),
        rechunk=context.metadata.get("rechunk", True),
        row_count_name=context.metadata.get("row_count_name", None),
        row_count_offset=context.metadata.get("row_count_offset", 0),
        low_memory=context.metadata.get("low_memory", False),
        use_statistics=context.metadata.get("use_statistics", True),
    )

    if Version(pl.__version__) > Version("0.19.4"):
        kwargs["hive_partitioning"] = context.metadata.get("hive_partitioning", True)
        kwargs["retries"] = context.metadata.get("retries", 0)

    return pl.scan_parquet(str(path), storage_options=storage_options, **kwargs)  # type: ignore


class PolarsParquetIOManager(BasePolarsUPathIOManager):
    extension: str = ".parquet"
    use_legacy_reader: bool = False

    assert BasePolarsUPathIOManager.__doc__ is not None
    __doc__ = (
        BasePolarsUPathIOManager.__doc__
        + """\nWorks with Parquet files.
    All read/write arguments can be passed via corresponding metadata values."""
    )

    def dump_df_to_path(
        self, context: OutputContext, df: pl.DataFrame, path: UPath, metadata: Optional[StorageMetadata] = None
    ):
        assert context.metadata is not None

        table: Table = df.to_arrow()

        if metadata is not None:
            existing_metadata = table.schema.metadata.to_dict() if table.schema.metadata is not None else {}
            existing_metadata.update({DAGSTER_POLARS_STORAGE_METADATA_KEY: json.dumps(metadata)})
            table = table.replace_schema_metadata(existing_metadata)

        compression = context.metadata.get("compression", "zstd")
        compression_level = context.metadata.get("compression_level")
        statistics = context.metadata.get("statistics", False)
        row_group_size = context.metadata.get("row_group_size")
        pyarrow_options = context.metadata.get("pyarrow_options", None)

        if pyarrow_options is not None and pyarrow_options.get("partition_cols"):
            pyarrow_options["compression"] = None if compression == "uncompressed" else compression
            pyarrow_options["compression_level"] = compression_level
            pyarrow_options["write_statistics"] = statistics
            pyarrow_options["row_group_size"] = row_group_size

            assert isinstance(table, Table)

            pa.parquet.write_to_dataset(
                table=table,
                root_path=str(path),
                **(pyarrow_options or {}),
            )
        else:
            assert isinstance(table, Table)
            pa.parquet.write_table(
                table=table,
                where=str(path),
                row_group_size=row_group_size,
                compression=None if compression == "uncompressed" else compression,
                compression_level=compression_level,
                write_statistics=statistics,
                filesystem=(path.fs if hasattr(path, "fs") else None),
                **(pyarrow_options or {}),
            )

    def scan_df_from_path(
        self, path: UPath, context: InputContext, with_metadata: Optional[bool] = False
    ) -> Union[pl.LazyFrame, LazyFrameWithMetadata]:
        assert context.metadata is not None

<<<<<<< HEAD
        fs: Union[fsspec.AbstractFileSystem, None] = None

        try:
            fs = path._accessor._fs
        except AttributeError:
            pass

        return pl.scan_pyarrow_dataset(
            ds.dataset(
                str(path),
                filesystem=fs,
                format=context.metadata.get("format", "parquet"),
                partitioning=context.metadata.get("partitioning"),
                partition_base_dir=context.metadata.get("partition_base_dir"),
                exclude_invalid_files=context.metadata.get("exclude_invalid_files", True),
                ignore_prefixes=context.metadata.get("ignore_prefixes", [".", "_"]),
            ),
            allow_pyarrow_filter=context.metadata.get("allow_pyarrow_filter", True),
        )

    def sink_df_to_path(self, context: OutputContext, df: pl.LazyFrame, path: UPath):
        df.sink_parquet(str(path))  # TODO: pass storage_options once polars supports it
=======
        if self.use_legacy_reader or Version(pl.__version__) < Version("0.19.4"):
            ldf = scan_parquet_legacy(path, context)
        else:
            ldf = scan_parquet(path, context)

        if not with_metadata:
            return ldf
        else:
            ds = get_pyarrow_dataset(path, context)
            dagster_polars_metadata = (
                ds.schema.metadata.get(DAGSTER_POLARS_STORAGE_METADATA_KEY.encode("utf-8"))
                if ds.schema.metadata is not None
                else None
            )

            metadata = json.loads(dagster_polars_metadata) if dagster_polars_metadata is not None else {}

            return ldf, metadata

    @classmethod
    def read_parquet_metadata(cls, path: UPath) -> StorageMetadata:
        """
        Just a helper method to read metadata from a parquet file.
        Is actually not used internally.
        :param path:
        :return:
        """
        metadata = pyarrow.parquet.read_metadata(
            str(path), filesystem=path.fs if hasattr(path, "fs") else None
        ).metadata

        dagster_polars_metadata = (
            metadata.get(DAGSTER_POLARS_STORAGE_METADATA_KEY.encode("utf-8")) if metadata is not None else None
        )

        return json.loads(dagster_polars_metadata) if dagster_polars_metadata is not None else {}
>>>>>>> c7d912c4
<|MERGE_RESOLUTION|>--- conflicted
+++ resolved
@@ -151,30 +151,6 @@
     ) -> Union[pl.LazyFrame, LazyFrameWithMetadata]:
         assert context.metadata is not None
 
-<<<<<<< HEAD
-        fs: Union[fsspec.AbstractFileSystem, None] = None
-
-        try:
-            fs = path._accessor._fs
-        except AttributeError:
-            pass
-
-        return pl.scan_pyarrow_dataset(
-            ds.dataset(
-                str(path),
-                filesystem=fs,
-                format=context.metadata.get("format", "parquet"),
-                partitioning=context.metadata.get("partitioning"),
-                partition_base_dir=context.metadata.get("partition_base_dir"),
-                exclude_invalid_files=context.metadata.get("exclude_invalid_files", True),
-                ignore_prefixes=context.metadata.get("ignore_prefixes", [".", "_"]),
-            ),
-            allow_pyarrow_filter=context.metadata.get("allow_pyarrow_filter", True),
-        )
-
-    def sink_df_to_path(self, context: OutputContext, df: pl.LazyFrame, path: UPath):
-        df.sink_parquet(str(path))  # TODO: pass storage_options once polars supports it
-=======
         if self.use_legacy_reader or Version(pl.__version__) < Version("0.19.4"):
             ldf = scan_parquet_legacy(path, context)
         else:
@@ -211,4 +187,12 @@
         )
 
         return json.loads(dagster_polars_metadata) if dagster_polars_metadata is not None else {}
->>>>>>> c7d912c4
+
+    def sink_df_to_path(
+        self, context: OutputContext, df: pl.LazyFrame, path: UPath, metadata: Optional[StorageMetadata] = None
+    ):
+        if metadata:
+            raise NotImplementedError(
+                "PolarsParquetIOManager does not support writing storage metadadata with sink_df_to_path"
+            )
+        df.sink_parquet(str(path))  # TODO: pass storage_options once polars supports it