--- conflicted
+++ resolved
@@ -30,16 +30,13 @@
 dagster = "^1.3.5"
 polars = ">=0.17.0"
 pyarrow = ">=8.0.0"
-<<<<<<< HEAD
 deltalake = "^0.10.0"
-=======
 dagster-gcp = "^0.19.5"
 
 
 [tool.poetry.extras]
 gcp = ["dagster-gcp"]
-
->>>>>>> 53225eed
+deltalake = ["deltalake"]
 
 
 [tool.poetry.group.dev.dependencies]
