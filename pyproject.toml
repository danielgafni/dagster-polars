[tool.poetry]
name = "dagster-polars"
version = "0.0.0"
description = "Dagster integration library for Polars"
authors = [
    "Daniel Gafni <danielgafni16@gmail.com>"
]
readme = "README.md"
packages = [{include = "dagster_polars"}]
repository = "https://github.com/danielgafni/dagster-polars"
keywords = [
    "dagster",
    "polars",
    "ETL",
    "dataframe",
]
classifiers = [
    "Programming Language :: Python :: 3.8",
    "Programming Language :: Python :: 3.9",
    "Programming Language :: Python :: 3.10",
    "Programming Language :: Python :: 3.11",
    "License :: OSI Approved :: Apache Software License",
    "Operating System :: OS Independent",
    "Topic :: Software Development :: Libraries :: Python Modules",
]
license = "Apache-2.0"

[tool.poetry.dependencies]
python = "^3.8"
dagster = "^1.3.5"
polars = ">=0.17.0"
pyarrow = ">=8.0.0"
<<<<<<< HEAD
deltalake = { version = "^0.10.0", optional = true }
dagster-gcp = { version = "^0.19.5", optional = true }
typing-extensions = "^4.7.1"
=======
deltalake = { version = ">=0.10.0", optional = true }
dagster-gcp = { version = ">=0.19.5", optional = true }
>>>>>>> 8d41796d


[tool.poetry.extras]
gcp = ["dagster-gcp"]
deltalake = ["deltalake"]


[tool.poetry.group.dev.dependencies]
hypothesis = "^6.77.0"
pytest = "^7.3.1"
deepdiff = "^6.3.0"
isort = "^5.12.0"
ruff = "^0.0.272"
pyright = "^1.1.313"
tox = "^4.6.0"
tox-gh = "^1.0.0"
pre-commit = "^3.3.2"
dagit = "^1.3.9"
black = "^23.3.0"
pytest-cases = "^3.6.14"
blacken-docs = "^1.16.0"

[build-system]
requires = ["poetry-core"]
build-backend = "poetry.core.masonry.api"

[tool.poetry-dynamic-versioning]
enable = true
strict = false
vcs = "git"
style = "pep440"
dirty = true
bump = true
metadata = false

[tool.poetry-dynamic-versioning.substitution]
files = [
    "pyproject.toml",
    "dagster_polars/_version.py"
]

[tool.pytest.ini_options]
log_cli = true
log_level = "INFO"

[tool.isort]
profile = "black"
line_length = 120
src_paths = ["dagster_polars", "tests"]

[tool.black]
line-length = 120
target-version = ['py39']
include = '\.pyi?$'
exclude = '''
/(
    \.eggs
  | \.git
  | \.hg
  | \.mypy_cache
  | \.pytest_cache
  | \.ruff_cache
  | \.venv
  | build
  | dist
  )/
'''

[tool.ruff]
line-length = 120
src = [
    "dagster_polars",
    "tests"
]
exclude = [
    ".bzr",
    ".direnv",
    ".eggs",
    ".git",
    ".hg",
    ".mypy_cache",
    ".nox",
    ".pants.d",
    ".ruff_cache",
    ".svn",
    ".tox",
    ".venv",
    "__pypackages__",
    "_build",
    "buck-out",
    "build",
    "dist",
    "node_modules",
    "venv",
]
[tool.ruff.isort]
known-first-party = ["dagster_polars", "tests"]

[tool.pyright]
reportPropertyTypeMismatch = true
reportImportCycles = true
reportWildcardImportFromLibrary = true
reportUntypedFunctionDecorator = true
reportUntypedClassDecorator = true

include = [
    "dagster_polars",
    "tests"
]
exclude = [
    ".bzr",
    ".direnv",
    ".eggs",
    ".git",
    ".hg",
    ".mypy_cache",
    ".nox",
    ".pants.d",
    ".ruff_cache",
    ".svn",
    ".tox",
    ".venv",
    "__pypackages__",
    "_build",
    "buck-out",
    "build",
    "dist",
    "node_modules",
    "venv",
]<|MERGE_RESOLUTION|>--- conflicted
+++ resolved
@@ -30,14 +30,10 @@
 dagster = "^1.3.5"
 polars = ">=0.17.0"
 pyarrow = ">=8.0.0"
-<<<<<<< HEAD
-deltalake = { version = "^0.10.0", optional = true }
-dagster-gcp = { version = "^0.19.5", optional = true }
 typing-extensions = "^4.7.1"
-=======
+
 deltalake = { version = ">=0.10.0", optional = true }
 dagster-gcp = { version = ">=0.19.5", optional = true }
->>>>>>> 8d41796d
 
 
 [tool.poetry.extras]
